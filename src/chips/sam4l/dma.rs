use core::cell::Cell;
use core::cell::RefCell;
use core::mem;
use core::intrinsics;
use common::take_cell::TakeCell;
use pm;
use nvic;

use helpers::*;

/// Memory registers for a DMA channel. Section 16.6.1 of the datasheet
#[repr(C, packed)]
#[allow(dead_code)]
struct DMARegisters {
    memory_address:           usize,
    peripheral_select:        usize,
    transfer_counter:         usize,
    memory_address_reload:    usize,
    transfer_counter_reload:  usize,
    control:                  usize,
    mode:                     usize,
    status:                   usize,
    interrupt_enable:         usize,
    interrupt_disable:        usize,
    interrupt_mask:           usize,
    interrupt_status:         usize,
    version:                  usize,
    _unused:                  [usize; 3]
}

/// The PDCA's base addresses in memory (Section 7.1 of manual)
pub const DMA_BASE_ADDR : usize = 0x400A2000;

/// The number of bytes between each memory mapped DMA Channel (Section 16.6.1)
pub const DMA_CHANNEL_SIZE : usize = 0x40;

/// Shared counter that Keeps track of how many DMA channels are currently
/// active.
static mut NUM_ENABLED: usize = 0;

/// The DMA channel number. Each channel transfers data between memory and a
/// particular peripheral function (e.g., SPI read or SPI write, but not both
/// simultaneously). There are 16 available channels (Section 16.7)
#[derive(Copy,Clone)]
pub enum DMAChannelNum {
    // Relies on the fact that assigns values 0-15 to each constructor in order
    DMAChannel00 = 0,
    DMAChannel01 = 1,
    DMAChannel02 = 2,
    DMAChannel03 = 3,
    DMAChannel04 = 4,
    DMAChannel05 = 5,
    DMAChannel06 = 6,
    DMAChannel07 = 7,
    DMAChannel08 = 8,
    DMAChannel09 = 9,
    DMAChannel10 = 10,
    DMAChannel11 = 11,
    DMAChannel12 = 12,
    DMAChannel13 = 13,
    DMAChannel14 = 14,
    DMAChannel15 = 15
}


/// The peripheral function a channel is assigned to (Section 16.7)
/// *_RX means transfer data from peripheral to memory, *_TX means transfer data
/// from memory to peripheral.
#[allow(non_camel_case_types)]
pub enum DMAPeripheral {
    USART0_RX      = 0,
    USART1_RX      = 1,
    USART2_RX      = 2,
    USART3_RX      = 3,
    SPI_RX         = 4,
    TWIM0_RX       = 5,
    TWIM1_RX       = 6,
    TWIM2_RX       = 7,
    TWIM3_RX       = 8,
    TWIS0_RX       = 9,
    TWIS1_RX       = 10,
    ADCIFE_RX      = 11,
    CATB_RX        = 12,
    IISC_CH0_RX    = 14,
    IISC_CH1_RX    = 15,
    PARC_RX        = 16,
    AESA_RX        = 17,
    USART0_TX      = 18,
    USART1_TX      = 19,
    USART2_TX      = 20,
    USART3_TX      = 21,
    SPI_TX         = 22,
    TWIM0_TX       = 23,
    TWIM1_TX       = 24,
    TWIM2_TX       = 25,
    TWIM3_TX       = 26,
    TWIS0_TX       = 27,
    TWIS1_TX       = 28,
    ADCIFE_TX      = 29,
    CATB_TX        = 30,
    ABDACB_SDR0_TX = 31,
    ABDACB_SDR1_TX = 32,
    IISC_CH0_TX    = 33,
    IISC_CH1_TX    = 34,
    DACC_TX        = 35,
    AESA_TX        = 36,
    LCDCA_ACMDR_TX = 37,
    LCDCA_ABMDR_TX = 38
}

pub static mut DMAChannels : [DMAChannel; 16] = [
    DMAChannel::new(DMAChannelNum::DMAChannel00, nvic::NvicIdx::PDCA0),
    DMAChannel::new(DMAChannelNum::DMAChannel01, nvic::NvicIdx::PDCA1),
    DMAChannel::new(DMAChannelNum::DMAChannel02, nvic::NvicIdx::PDCA2),
    DMAChannel::new(DMAChannelNum::DMAChannel03, nvic::NvicIdx::PDCA3),
    DMAChannel::new(DMAChannelNum::DMAChannel04, nvic::NvicIdx::PDCA4),
    DMAChannel::new(DMAChannelNum::DMAChannel05, nvic::NvicIdx::PDCA5),
    DMAChannel::new(DMAChannelNum::DMAChannel06, nvic::NvicIdx::PDCA6),
    DMAChannel::new(DMAChannelNum::DMAChannel07, nvic::NvicIdx::PDCA7),
    DMAChannel::new(DMAChannelNum::DMAChannel08, nvic::NvicIdx::PDCA8),
    DMAChannel::new(DMAChannelNum::DMAChannel09, nvic::NvicIdx::PDCA9),
    DMAChannel::new(DMAChannelNum::DMAChannel10, nvic::NvicIdx::PDCA10),
    DMAChannel::new(DMAChannelNum::DMAChannel11, nvic::NvicIdx::PDCA11),
    DMAChannel::new(DMAChannelNum::DMAChannel12, nvic::NvicIdx::PDCA12),
    DMAChannel::new(DMAChannelNum::DMAChannel13, nvic::NvicIdx::PDCA13),
    DMAChannel::new(DMAChannelNum::DMAChannel14, nvic::NvicIdx::PDCA14),
    DMAChannel::new(DMAChannelNum::DMAChannel15, nvic::NvicIdx::PDCA15),
];

pub struct DMAChannel {
    registers: *mut DMARegisters,
    nvic: nvic::NvicIdx,
    pub client: Option<&'static mut DMAClient>,
    enabled: Cell<bool>,
<<<<<<< HEAD
    buffer: RefCell<Option<&'static mut [u8]>>,
}

pub trait DMAClient {
    fn xfer_done(&mut self, pid: usize, buf: &'static mut [u8]);
=======
    buffer: TakeCell<&'static mut [u8]>
}

pub trait DMAClient {
    fn xfer_done(&mut self, pid: usize, buffer: &'static mut [u8]);
>>>>>>> 9b15913a
}

impl DMAChannel {
    const fn new(channel: DMAChannelNum, nvic: nvic::NvicIdx) -> DMAChannel {
        DMAChannel {
            registers: (DMA_BASE_ADDR + (channel as usize) * DMA_CHANNEL_SIZE)
                    as *mut DMARegisters,
            nvic: nvic,
            client: None,
            enabled: Cell::new(false),
<<<<<<< HEAD
            buffer: RefCell::new(None)

=======
            buffer: TakeCell::empty()
>>>>>>> 9b15913a
        }
    }

    pub fn enable(&self) {
        unsafe {
            pm::enable_clock(pm::Clock::HSB(pm::HSBClock::PDCA));
            pm::enable_clock(pm::Clock::PBB(pm::PBBClock::PDCA));
        }
        if !self.enabled.get() {
            unsafe {
                let num_enabled = intrinsics::atomic_xadd(&mut NUM_ENABLED, 1);
                if num_enabled == 1 {
                    pm::enable_clock(pm::Clock::HSB(pm::HSBClock::PDCA));
                    pm::enable_clock(pm::Clock::PBB(pm::PBBClock::PDCA));
                }
            }
            let registers : &mut DMARegisters = unsafe {
                mem::transmute(self.registers)
            };
            volatile_store(&mut registers.interrupt_disable, 0xffffffff);
            volatile_store(&mut registers.control, 0x1);

            unsafe { nvic::enable(self.nvic) };

            self.enabled.set(true);
        }
    }

    pub fn disable(&self) {
        if self.enabled.get() {
            unsafe {
                let num_enabled = intrinsics::atomic_xsub(&mut NUM_ENABLED, 1);
                if num_enabled == 1 {
                    pm::disable_clock(pm::Clock::HSB(pm::HSBClock::PDCA));
                    pm::disable_clock(pm::Clock::PBB(pm::PBBClock::PDCA));
                }
            }
            let registers : &mut DMARegisters = unsafe {
                mem::transmute(self.registers)
            };
            volatile_store(&mut registers.control, 0x2);
            self.enabled.set(false);
            unsafe {
                nvic::disable(self.nvic);
            }
        }
    }

    pub fn handle_interrupt(&mut self) {
        let registers : &mut DMARegisters = unsafe {
            mem::transmute(self.registers)
        };
<<<<<<< HEAD
        let d: usize = volatile_load(&registers.peripheral_select);
        // Here we take the buffer reference out of the option and
        // return it to the caller
        let buffer_opt = self.buffer.borrow_mut().take();
        self.client.as_mut().map(|client| {
            let buf = buffer_opt.unwrap();
            client.xfer_done(d, buf);
        });
    }

    pub fn do_xfer_buf(&self, pid: usize,
=======
        let channel : usize = volatile_load(&registers.peripheral_select);

        // Here we take the buffer reference out of the option and
        // return it to the caller
        let buffer = self.buffer.take();
        self.client.as_mut().map(|client| {
            // If buffer is `None` we neglected to `replace` it in `do_xfer`
            // which should never happen...
            buffer.map(|buf| {
                client.xfer_done(channel, buf);
            });
        });
    }

    pub fn do_xfer(&self, pid: usize,
>>>>>>> 9b15913a
                       buf: &'static mut [u8],
                       len: usize) {
        if len > buf.len() {
            return;
        }

        let registers : &mut DMARegisters = unsafe {
            mem::transmute(self.registers)
        };
        volatile_store(&mut registers.peripheral_select, pid);
        volatile_store(&mut registers.memory_address_reload,
                       &buf[0] as *const u8 as usize);
        volatile_store(&mut registers.transfer_counter_reload, len);

        volatile_store(&mut registers.interrupt_enable, 1 << 1);
<<<<<<< HEAD
        // Store the buffer reference in the Option,
        // will be returned to the caller
        *self.buffer.borrow_mut() = Some(buf); 
=======

        // Store the buffer reference in the TakeCell so it can be returned to
        // the caller in `handle_interrupt`
        self.buffer.replace(buf);
>>>>>>> 9b15913a
    }
}

#[no_mangle]
#[allow(non_snake_case)]
pub unsafe extern fn PDCA_0_Handler() {
    use common::Queue;
    use nvic;
    use chip;

    let registers : &mut DMARegisters =
        mem::transmute(DMAChannels[0].registers);
    volatile_store(&mut registers.interrupt_disable, 0xffffffff);
    nvic::disable(nvic::NvicIdx::PDCA0);
    chip::INTERRUPT_QUEUE.as_mut().unwrap().enqueue(nvic::NvicIdx::PDCA0);
}

#[no_mangle]
#[allow(non_snake_case)]
pub unsafe extern fn PDCA_1_Handler() {
    use common::Queue;
    use nvic;
    use chip;

    let registers : &mut DMARegisters =
        mem::transmute(DMAChannels[1].registers);
    volatile_store(&mut registers.interrupt_disable, 0xffffffff);
    nvic::disable(nvic::NvicIdx::PDCA1);
    chip::INTERRUPT_QUEUE.as_mut().unwrap().enqueue(nvic::NvicIdx::PDCA1);
}

#[no_mangle]
#[allow(non_snake_case)]
pub unsafe extern fn PDCA_2_Handler() {
    use common::Queue;
    use nvic;
    use chip;

    let registers : &mut DMARegisters =
        mem::transmute(DMAChannels[2].registers);
    volatile_store(&mut registers.interrupt_disable, 0xffffffff);
    nvic::disable(nvic::NvicIdx::PDCA2);
    chip::INTERRUPT_QUEUE.as_mut().unwrap().enqueue(nvic::NvicIdx::PDCA2);
}
<|MERGE_RESOLUTION|>--- conflicted
+++ resolved
@@ -1,5 +1,4 @@
 use core::cell::Cell;
-use core::cell::RefCell;
 use core::mem;
 use core::intrinsics;
 use common::take_cell::TakeCell;
@@ -132,19 +131,11 @@
     nvic: nvic::NvicIdx,
     pub client: Option<&'static mut DMAClient>,
     enabled: Cell<bool>,
-<<<<<<< HEAD
-    buffer: RefCell<Option<&'static mut [u8]>>,
-}
-
-pub trait DMAClient {
-    fn xfer_done(&mut self, pid: usize, buf: &'static mut [u8]);
-=======
     buffer: TakeCell<&'static mut [u8]>
 }
 
 pub trait DMAClient {
     fn xfer_done(&mut self, pid: usize, buffer: &'static mut [u8]);
->>>>>>> 9b15913a
 }
 
 impl DMAChannel {
@@ -155,12 +146,7 @@
             nvic: nvic,
             client: None,
             enabled: Cell::new(false),
-<<<<<<< HEAD
-            buffer: RefCell::new(None)
-
-=======
             buffer: TakeCell::empty()
->>>>>>> 9b15913a
         }
     }
 
@@ -213,19 +199,6 @@
         let registers : &mut DMARegisters = unsafe {
             mem::transmute(self.registers)
         };
-<<<<<<< HEAD
-        let d: usize = volatile_load(&registers.peripheral_select);
-        // Here we take the buffer reference out of the option and
-        // return it to the caller
-        let buffer_opt = self.buffer.borrow_mut().take();
-        self.client.as_mut().map(|client| {
-            let buf = buffer_opt.unwrap();
-            client.xfer_done(d, buf);
-        });
-    }
-
-    pub fn do_xfer_buf(&self, pid: usize,
-=======
         let channel : usize = volatile_load(&registers.peripheral_select);
 
         // Here we take the buffer reference out of the option and
@@ -241,7 +214,6 @@
     }
 
     pub fn do_xfer(&self, pid: usize,
->>>>>>> 9b15913a
                        buf: &'static mut [u8],
                        len: usize) {
         if len > buf.len() {
@@ -257,16 +229,10 @@
         volatile_store(&mut registers.transfer_counter_reload, len);
 
         volatile_store(&mut registers.interrupt_enable, 1 << 1);
-<<<<<<< HEAD
-        // Store the buffer reference in the Option,
-        // will be returned to the caller
-        *self.buffer.borrow_mut() = Some(buf); 
-=======
 
         // Store the buffer reference in the TakeCell so it can be returned to
         // the caller in `handle_interrupt`
         self.buffer.replace(buf);
->>>>>>> 9b15913a
     }
 }
 
