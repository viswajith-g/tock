--- conflicted
+++ resolved
@@ -1,5 +1,4 @@
 use core::cell::Cell;
-use core::cell::RefCell;
 use core::mem;
 use core::intrinsics;
 use common::take_cell::TakeCell;
@@ -133,15 +132,11 @@
     nvic: nvic::NvicIdx,
     pub client: Option<&'static mut DMAClient>,
     enabled: Cell<bool>,
-<<<<<<< HEAD
-    buffer: RefCell<Option<&'static mut [u8]>>,
-=======
     buffer: TakeCell<&'static mut [u8]>
->>>>>>> 2dc6a701
 }
 
 pub trait DMAClient {
-    fn xfer_done(&mut self, pid: usize, buf: &'static mut [u8]);
+    fn xfer_done(&mut self, pid: usize);
 }
 
 impl DMAChannel {
@@ -152,12 +147,7 @@
             nvic: nvic,
             client: None,
             enabled: Cell::new(false),
-<<<<<<< HEAD
-            buffer: RefCell::new(None)
-
-=======
             buffer: TakeCell::empty()
->>>>>>> 2dc6a701
         }
     }
 
@@ -209,19 +199,6 @@
         let registers : &mut DMARegisters = unsafe {
             mem::transmute(self.registers)
         };
-<<<<<<< HEAD
-        let d: usize = volatile_load(&registers.peripheral_select);
-        // Here we take the buffer reference out of the option and
-        // return it to the caller
-        let buffer_opt = self.buffer.borrow_mut().take();
-        self.client.as_mut().map(|client| {
-            let buf = buffer_opt.unwrap();
-            client.xfer_done(d, buf);
-        });
-    }
-
-    pub fn do_xfer_buf(&self, pid: usize,
-=======
         let channel : usize = volatile_load(&registers.peripheral_select);
 
         self.client.as_mut().map(|client| {
@@ -260,7 +237,6 @@
     }
 
     pub fn do_xfer(&self, pid: DMAPeripheral,
->>>>>>> 2dc6a701
                        buf: &'static mut [u8],
                        len: usize) {
         self.prepare_xfer(pid, buf, len);
@@ -273,17 +249,6 @@
         let registers : &mut DMARegisters = unsafe {
             mem::transmute(self.registers)
         };
-<<<<<<< HEAD
-        volatile_store(&mut registers.peripheral_select, pid);
-        volatile_store(&mut registers.memory_address_reload,
-                       &buf[0] as *const u8 as usize);
-        volatile_store(&mut registers.transfer_counter_reload, len);
-
-        volatile_store(&mut registers.interrupt_enable, 1 << 1);
-        // Store the buffer reference in the Option,
-        // will be returned to the caller
-        *self.buffer.borrow_mut() = Some(buf); 
-=======
         volatile_store(&mut registers.interrupt_disable, !0);
 
         // Reset counter
@@ -297,7 +262,6 @@
             mem::transmute(self.registers)
         };
         volatile_load(&registers.transfer_counter)
->>>>>>> 2dc6a701
     }
 }
 
